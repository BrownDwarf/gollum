--- conflicted
+++ resolved
@@ -13,13 +13,11 @@
   - name: Caroline V. Morley
     orcid: 0000-0002-4404-0456
     affiliation: 1
-<<<<<<< HEAD
   - name: Jiayi Cao
     orchid: 0000-0002-2466-3816
-=======
+    affiliation: 1
   - name: Sujay Shankar
     orcid: 0000-0002-2290-6810
->>>>>>> e7fb1f32
     affiliation: 1
   - name: More TBD
     affiliation: 2
@@ -45,8 +43,6 @@
 
 # Statement of need
 
-<<<<<<< HEAD
-=======
 The spectra of stars, brown dwarfs, and planets are amazingly complex and information-rich.  Centuries of effort in astrophysics have distilled that complexity into the fundamental parameters that control the bulk appearance of stellar and substellar spectra: effective temperature, surface gravity, iron abundance, and sometimes other compositional consituents.  Synthetic spectral models mimic a star's spectrum given these few properties.  The computational expense of modeling stars has driven practitioners to precompute the models finely in wavelength coordinates, but coarsely over trios or quartets of these fundamental properties.  Comparing these coarsely sampled grids of precomputed synthetic spectra to data remains a challenge.  The spectrum bandwidth, grid size, and grid dimensionality have made it difficult for newcomers to build an intuition for how the spectral appearance depends on the input physics.
 
 `gollum` resolves these challenges.  Beyond merely accessing the voluminous grid data, `gollum` provides intuition in the form of interactive visualization. One of `gollum`'s key features is its ability to visualize these grid data via a dashboard powered by `bokeh` [@bokeh2018].
@@ -56,7 +52,6 @@
 
 
 
->>>>>>> e7fb1f32
 Citation to  `starfish` framework [@czekala15]
 
 
