r"""
Sonora Spectrum
-----------------

A container for a single grid-point of the Sonora precomputed synthetic model spectrum of brown dwarfs and free-floating Gas Giant planets.  The spectrum is a vector with coordinates wavelength and flux :math:`F(\lambda)`.

SonoraSpectrum
###############
"""

import copy
import warnings
import logging
from gollum.precomputed_spectrum import PrecomputedSpectrum
from gollum.telluric import TelluricSpectrum
import numpy as np
import astropy
import pandas as pd
from astropy import units as u
from specutils import SpectrumCollection
import os
from specutils.spectra.spectrum1d import Spectrum1D
from scipy.ndimage import gaussian_filter1d
from tqdm import tqdm

from math import sqrt

from bokeh.io import show, output_notebook, push_notebook
from bokeh.plotting import figure, ColumnDataSource
from bokeh.models import Slider, Span, Range1d, Dropdown
from bokeh.layouts import layout, Spacer
from bokeh.models.widgets import Button, Div

log = logging.getLogger(__name__)

#  See Issue: https://github.com/astropy/specutils/issues/779
warnings.filterwarnings(
    "ignore", category=astropy.utils.exceptions.AstropyDeprecationWarning
)
# See Issue: https://github.com/astropy/specutils/issues/800
warnings.filterwarnings("ignore", category=RuntimeWarning)


class Sonora2017Spectrum(PrecomputedSpectrum):
    """
    A container for a single Sonora precomputed synthetic spectrum of a brown dwarfs or free-floating
    Gas Giant planet.

    Parameters
    ----------
    teff : int
        The teff label of the Sonora model to read in.  Must be on the Sonora grid.
    logg : float
        The logg label of the Sonora model to read in.  Must be on the Sonora grid.
    path : str
        The path to your local Sonora grid library.  You must have the Sonora grid downloaded locally.  Default: "~/libraries/raw/Sonora/"
    wl_lo : float
        The shortest wavelength of the models to keep (Angstroms)
    wl_hi : float
        The longest wavelength of the models to keep (Angstroms)
    """

    def __init__(
        self, *args, teff=None, logg=None, path=None, wl_lo=8038, wl_hi=12849, **kwargs
    ):

        teff_points = np.hstack(
            (
                np.arange(500, 600, 25),
                np.arange(600, 1000, 50),
                np.arange(1000, 2401, 100),
            )
        )
        logg_points = np.arange(4.0, 5.51, 0.25)

        # Map logg (cgs) to the gravity labels used in file names
        logg_par_dict = {
            4.0: "100",
            4.25: "178",
            4.5: "316",
            4.75: "562",
            5.0: "1000",
            5.25: "1780",
            5.5: "3160",
        }

        if path is None:
            path = "~/libraries/raw/Sonora/"

        if (teff is not None) & (logg is not None):
            base_path = os.path.expanduser(path)
            assert os.path.exists(
                base_path
            ), "You must specify the path to local Sonora models: {}".format(base_path)

            print("successfully found the path to Sonora models: {}".format(base_path))

            assert teff in teff_points, "Teff must be on the grid points"
            assert logg in logg_points, "logg must be on the grid points"

            base_name = "sp_t{0:0>.0f}g{1:}nc_m0.0".format(
                float(teff), logg_par_dict[logg]
            )
            fn = base_path + "/" + base_name + ".gz"

            assert os.path.exists(fn), "Double check that the file {} exists".format(fn)

            # Units: micron, erg/cm^2/s/Hz
            df_native = (
                pd.read_csv(
                    fn,
                    skiprows=[0, 1],
                    delim_whitespace=True,
                    compression="gzip",
                    names=["wavelength_um", "flux"],
                )
                .sort_values("wavelength_um")
                .reset_index(drop=True)
            )

            # convert to Angstrom
            df_native["wavelength"] = df_native["wavelength_um"] * 10_000.0
            mask = (df_native.wavelength > wl_lo) & (df_native.wavelength < wl_hi)
            df_trimmed = df_native[mask].reset_index(drop=True)

            super().__init__(
                spectral_axis=df_trimmed.wavelength.values * u.Angstrom,
                flux=df_trimmed.flux.values * u.erg / u.s / u.cm ** 2 / u.Hz,
                **kwargs,
            )

        else:
            super().__init__(*args, **kwargs)


class Sonora2021Spectrum(PrecomputedSpectrum):
    r"""
    A container for a single Sonora precomputed synthetic spectrum of a brown dwarfs or free-floating
    Gas Giant planet.

    Parameters
    ----------
    teff : int
        The teff label of the Sonora model to read in.  Must be on the Sonora grid.
    logg : float
        The logg label of the Sonora model to read in.  Must be on the Sonora grid.
    metallicity : float
        The metallicity label of the Sonora model to read in.  Must be on the Sonora grid.
    path : str
        The path to your local Sonora grid library.  You must have the Sonora grid downloaded locally.  Default: "~/libraries/raw/Sonora/"
    wl_lo : float
        The shortest wavelength of the models to keep (Angstroms)
    wl_hi : float
        The longest wavelength of the models to keep (Angstroms)
    """

    def __init__(
        self,
        *args,
        teff=None,
        logg=None,
        metallicity=0.0,
        path=None,
        wl_lo=8038,
        wl_hi=12849,
        **kwargs,
    ):

        teff_points = np.hstack(
            (
                np.arange(500, 600, 25),
                np.arange(600, 1000, 50),
                np.arange(1000, 2401, 100),
            )
        )
        logg_points = np.arange(3.0, 5.51, 0.25)

        # Map logg (cgs) to the gravity labels used in file names
        logg_par_dict = {
            3.0: "10",
            3.25: "17",
            3.5: "31",
            3.75: "56",
            4.0: "100",
            4.25: "178",
            4.5: "316",
            4.75: "562",
            5.0: "1000",
            5.25: "1780",
            5.5: "3160",
        }

        metallicity_points = np.arange(-0.5, 0.51, 0.5)

        if path is None:
            path = "~/libraries/raw/SonoraBobcat2021/"

        if (teff is not None) & (logg is not None):
            base_path = os.path.expanduser(path)
            assert os.path.exists(
                base_path
            ), "You must specify the path to local Sonora models: {}".format(base_path)

            assert teff in teff_points, "Teff must be on the grid points"
            assert logg in logg_points, "logg must be on the grid points"
            assert metallicity in metallicity_points, "Fe/H must be a valid point"

            if metallicity <= 0:
                base_name = "sp_t{0:0>.0f}g{1:}nc_m{2:0.01f}".format(
                    float(teff), logg_par_dict[logg], float(metallicity)
                )
            else:
                base_name = "sp_t{0:0>.0f}g{1:}nc_m{2:+0.1f}".format(
                    float(teff), logg_par_dict[logg], float(metallicity)
                )
            fn = base_path + "/" + base_name

            assert os.path.exists(fn), "Double check that the file {} exists".format(fn)

            # Units: micron, erg/cm^2/s/Hz
            df_native = (
                pd.read_csv(
                    fn,
                    skiprows=[0, 1],
                    delim_whitespace=True,
                    names=["wavelength_um", "flux"],
                )
                .sort_values("wavelength_um")
                .reset_index(drop=True)
            )

            # convert to Angstrom
            df_native["wavelength"] = df_native["wavelength_um"] * 10_000.0
            mask = (df_native.wavelength > wl_lo) & (df_native.wavelength < wl_hi)
            df_trimmed = df_native[mask].reset_index(drop=True)

            super().__init__(
                spectral_axis=df_trimmed.wavelength.values * u.Angstrom,
                flux=df_trimmed.flux.values * u.erg / u.s / u.cm ** 2 / u.Hz,
                **kwargs,
            )

        else:
            super().__init__(*args, **kwargs)


SonoraSpectrum = Sonora2021Spectrum


class SonoraGrid(SpectrumCollection):
    r"""
    A container for a grid of Sonora precomputed synthetic spectra of brown dwarfs and free-floating
    Gas Giant planets.

    Parameters
    ----------
    teff_range : tuple
        The Teff limits of the grid model to read in.
    logg : tuple
        The logg limits of the Sonora model to read in.
    metallicity_range : tuple
        The metallicity limits of the Sonora model to read in
    path : str
        The path to your locally downloaded Sonora grid library. Default: "~/libraries/raw/Sonora/"
    wl_lo : float
        The shortest wavelength of the models to keep (Angstroms)
    wl_hi : float
        The longest wavelength of the models to keep (Angstroms)
    """

    def __init__(
        self,
        teff_range=None,
        logg_range=None,
        metallicity_range=None,
        path=None,
        wl_lo=8038,
        wl_hi=12849,
        **kwargs,
    ):

        if (
            ("flux" in kwargs.keys())
            and ("spectral_axis" in kwargs.keys())
            and ("meta" in kwargs.keys())
        ):
            super().__init__(**kwargs)
        else:
            teff_points = np.hstack(
                (
                    np.arange(500, 600, 25),
                    np.arange(600, 1000, 50),
                    np.arange(1000, 2401, 100),
                )
            )
            logg_points = np.arange(3.0, 5.51, 0.25)

            metallicity_points = np.arange(-0.5, 0.51, 0.5)

            if teff_range is not None:
                subset = (teff_points >= teff_range[0]) & (teff_points <= teff_range[1])
                teff_points = teff_points[subset]

            if logg_range is not None:
                subset = (logg_points >= logg_range[0]) & (logg_points <= logg_range[1])
                logg_points = logg_points[subset]

            if metallicity_range is not None:
                subset = (metallicity_points >= metallicity_range[0]) & (
                    metallicity_points <= metallicity_range[1]
                )
                metallicity_points = metallicity_points[subset]

            wavelengths, fluxes = [], []
            grid_points = []

            pbar = tqdm(teff_points)
            for teff in pbar:
                for logg in logg_points:
                    for metallicity in metallicity_points:
                        pbar.set_description(
                            "Processing Teff={} K, logg={:0.2f}, metallicity={:0.1f}".format(
                                teff, logg, metallicity
                            )
                        )
                        grid_point = (teff, logg, metallicity)
                        # "To do": See issue 31
                        # Temporary work around: pass if we can't read the file
                        try:
                            spec = SonoraSpectrum(
                                teff=teff,
                                logg=logg,
                                metallicity=metallicity,
                                path=path,
                                wl_lo=wl_lo,
                                wl_hi=wl_hi,
                            )
                            wavelengths.append(spec.wavelength)
                            fluxes.append(spec.flux)
                            grid_points.append(grid_point)
                        except:
                            log.info(
                                "Grid point Teff={} K, logg={:0.2f}, metallicity={:0.1f} does not exist".format(
                                    teff, logg, metallicity
                                )
                                + " in Sonora library"
                            )
            flux_out = np.array(fluxes) * fluxes[0].unit
            wave_out = np.array(wavelengths) * wavelengths[0].unit

            # Make a quick-access dictionary
            n_spectra = len(grid_points)
            lookup_dict = {grid_points[i]: i for i in range(n_spectra)}
            meta = {
                "teff_points": teff_points,
                "logg_points": logg_points,
                "metallicity_points": metallicity_points,
                "grid_labels": ("T_eff", "log(g)"),
                "n_spectra": n_spectra,
                "grid_points": grid_points,
                "lookup_dict": lookup_dict,
            }

            super().__init__(flux=flux_out, spectral_axis=wave_out, meta=meta)

    def __getitem__(self, key):
        flux = self.flux[key]
        if flux.ndim != 1:
            raise ValueError(
                "Currently only 1D data structures may be returned from slice operations."
            )
        spectral_axis = self.spectral_axis[key]
        uncertainty = None if self.uncertainty is None else self.uncertainty[key]
        mask = None if self.mask is None else self.mask[key]
        if self.meta is None:
            meta = None
        else:
            try:
                meta = self.meta[key]
            except KeyError:
                meta = self.meta

        return SonoraSpectrum(
            flux=flux,
            spectral_axis=spectral_axis,
            uncertainty=uncertainty,
            wcs=None,
            mask=mask,
            meta=meta,
        )

    @property
    def grid_points(self):
        """What are the coordinates of the grid?"""
        return self.meta["grid_points"]

    @property
    def teff_points(self):
        """What are the Teff points of the grid?"""
        return self.meta["teff_points"]

    @property
    def logg_points(self):
        """What are the logg points of the grid?"""
        return self.meta["logg_points"]

    @property
    def metallicity_points(self):
        """What are the metallicity points of the grid?"""
        return self.meta["metallicity_points"]

    @property
    def grid_labels(self):
        """What are the grid labels?"""
        return self.meta["grid_labels"]

    @property
    def n_spectra(self):
        """How many distinct spectra are in the grid?"""
        return self.meta["n_spectra"]

    @property
    def lookup_dict(self):
        """Lookup dictioary for spectra from their grid coordinates"""
        return self.meta["lookup_dict"]

    def truncate(self, wavelength_range=None, data=None):
        """Truncate the wavelength range of the grid

        Parameters
        ----------
        wavelength_range: list or tuple
            A pair of values that denote the shortest and longest wavelengths for truncating the grid.
        data: Spectrum1D-like
            A spectrum to which this method will match the wavelength limits

        """
        fiducial_spectrum = copy.deepcopy(self[0])
        wavelength_units = fiducial_spectrum.wavelength.unit
        flux_units = fiducial_spectrum.flux.unit

        if (data is not None) and (wavelength_range is None):
            wavelength_range = (
                fiducial_spectrum.wavelength.value.min() * wavelength_units,
                fiducial_spectrum.wavelength.value.max() * wavelength_units,
            )
        shortest_wavelength, longest_wavelength = wavelength_range

        wavelengths, fluxes = [], []
        for spectrum in self:
            mask = (spectrum.wavelength > shortest_wavelength) & (
                spectrum.wavelength < longest_wavelength
            )
            wavelengths.append(spectrum.wavelength.value[mask])
            fluxes.append(spectrum.flux.value[mask])

        fluxes = np.array(fluxes) * flux_units
        wavelengths = np.array(wavelengths) * wavelength_units
        assert fluxes is not None
        assert wavelengths is not None

        return self.__class__(flux=fluxes, spectral_axis=wavelengths, meta=self.meta)

    def instrumental_broaden(self, resolving_power):
        """Instrumental broaden the grid"""

        # Currently assumes they all have the same wavelength grid!
        angstroms_per_pixel = np.median(np.diff(self.wavelength[0, :].value))
        lam0 = np.median(self.wavelength[0, :].value)
        delta_lam = lam0 / resolving_power

        scale_factor = 2.355
        sigma = delta_lam / scale_factor / angstroms_per_pixel

        convolved_flux = (
            gaussian_filter1d(self.flux.value, sigma, axis=1) * self.flux.unit
        )
        return self.__class__(
            flux=convolved_flux, spectral_axis=self.wavelength, meta=self.meta
        )

    def decimate(self, decimation_fraction=0.1):
        """Decimate the grid"""

        ## Hmmm, this implementation may be brittle...
        fluxes = []
        wavelengths = []

        for spec in self:
            newspec = spec.resample_to_uniform_in_velocity(decimation_fraction)
            fluxes.append(newspec.flux.value)
            wavelengths.append(newspec.wavelength.value)

        output = SonoraGrid(
            flux=np.array(fluxes) * newspec.flux.unit,
            spectral_axis=np.array(wavelengths) * newspec.wavelength.unit,
            meta=self.meta,
        )
        return output

    def get_index(self, grid_point):
        """Get the spectrum index associated with a given grid point
        """
        return self.lookup_dict[grid_point]

    def get_distance(self, gridpoint1, gridpoint2):
        return sqrt(
            ((gridpoint1[0] - gridpoint2[0]) ** 2)
            + ((gridpoint1[1] - gridpoint2[1]) ** 2)
            + ((gridpoint1[2] - gridpoint2[2]) ** 2)
        )

    #  Need to add a function to find the near grid point in the case it doesn't exist (find nearest point in a lattice)
    def find_nearest_grid_point(self, teff, logg, metallicity):
        current = (teff, logg, metallicity)

        distances = []
        for point in self.grid_points:
            distances.append(self.get_distance(current, point))
        shortest_distance = min(distances)
        idx = distances.index(shortest_distance)
        nearest_point = self.grid_points[idx]

        return nearest_point

    def find_nearest_teff(self, value):
        idx = (np.abs(self.teff_points - value)).argmin()
        return self.teff_points[idx]

    def show_dashboard(
        self, data=None, notebook_url="localhost:8888", show_telluric=True
    ):
        """Show an interactive dashboard for interacting with the Sonora grid
        Heavily inspired by the lightkurve .interact() method.

        Parameters
        ----------
        data: Spectrum1D-like
            A normalized data spectrum over which to plot the models
        notebook_url: str
            Location of the Jupyter notebook page (default: "localhost:8888")
            When showing Bokeh applications, the Bokeh server must be
            explicitly configured to allow connections originating from
            different URLs. This parameter defaults to the standard notebook
            host and port. If you are running on a different location, you
            will need to supply this value for the application to display
            properly. If no protocol is supplied in the URL, e.g. if it is
            of the form "localhost:8888", then "http" will be used.
        """

        def create_interact_ui(doc):

            # Make the spectrum source
            scalar_norm = np.percentile(self[0].flux.value, 95)
            spec_source = ColumnDataSource(
                data=dict(
                    wavelength=self[0].wavelength,
                    flux=self[0].flux.value / scalar_norm,
                    native_flux=self[0].flux.value / scalar_norm,
                    native_wavelength=self[0].wavelength.value,
                )
            )

            fig = figure(
                title="Sonora Bobcat Interactive Dashboard",
                plot_height=340,
                plot_width=600,
                tools="pan,wheel_zoom,box_zoom,reset,save",
                toolbar_location="below",
                border_fill_color="whitesmoke",
            )
            fig.title.offset = -10
            fig.yaxis.axis_label = "Flux "
            fig.xaxis.axis_label = "Wavelength (Angstrom)"
            fig.y_range = Range1d(start=0, end=1.9)

            wl_lo, wl_hi = (
                self[0].wavelength.value.min(),
                self[0].wavelength.value.max(),
            )

            instrumental_resolution = 100_000
            if data is not None:
                assert isinstance(
                    data, Spectrum1D
                ), "The data spectrum must be Spectrum1D-like"
                new_lo, new_hi = (
                    data.wavelength.value.min(),
                    data.wavelength.value.max(),
                )
                assert (new_lo < wl_hi) & (
                    new_hi > wl_lo
                ), "Data should overlap the models, double check your wavelength limits."
                wl_lo, wl_hi = new_lo, new_hi

                data_source = ColumnDataSource(
                    data=dict(wavelength=data.wavelength.value, flux=data.flux.value,)
                )
                fig.step(
                    "wavelength",
                    "flux",
                    line_width=2,
                    legend_label="data",
                    source=data_source,
                )
                if hasattr(data, "instrumental_resolution"):
                    instrumental_resolution = data.instrumental_resolution

            fig.x_range = Range1d(start=wl_lo, end=wl_hi)

            if show_telluric:
                tell_spec = TelluricSpectrum(
                    path="default", wl_lo=wl_lo, wl_hi=wl_hi
                ).instrumental_broaden(instrumental_resolution * 2)
                tell_source = ColumnDataSource(
                    data=dict(
                        wavelength=tell_spec.wavelength.value,
                        flux=tell_spec.flux.value,
                    )
                )
                out_glyph = fig.step(
                    "wavelength",
                    "flux",
                    line_width=2,
                    color="#bdc3c7",
                    legend_label="Telluric",
                    source=tell_source,
                )
                out_glyph.level = "underlay"

            fig.step(
                "wavelength",
                "flux",
                line_width=2,
                color="Red",
                source=spec_source,
                legend_label="Sonora Model",
                nonselection_line_color="DarkOrange",
                nonselection_line_alpha=1.0,
            )

            fig.legend.location = "top_left"
            fig.legend.orientation = "horizontal"

            # Slider to decimate the data
            smoothing_slider = Slider(
                start=0.1,
                end=40,
                value=0.1,
                step=0.1,
                title="Rotational Broadening: v sin(i) [km/s]",
                width=490,
            )

            vz_slider = Slider(
                start=-200,
                end=200,
                value=0.00,
                step=0.05,
                title="Radial Velocity: RV [km/s]",
                width=490,
                format="0.000f",
            )

            teff_slider = Slider(
                start=min(self.teff_points),
                end=max(self.teff_points),
                value=1000,
                step=25,
                title="Effective Temperature: T_eff [Kelvin]",
                width=490,
            )
            teff_message = Div(
                text="Closest T_eff point: {}".format(1000), width=100, height=10
            )
            logg_slider = Slider(
                start=min(self.logg_points),
                end=max(self.logg_points),
                value=5.0,
                step=0.25,
                title="Surface Gravity: log(g) [cm/s^2]",
                width=490,
            )
            logg_message = Div(
                text="Closest log(g) point: {}".format(1000), width=100, height=10
            )
            metallicity_slider = Slider(
                start=min(self.metallicity_points),
                end=max(self.metallicity_points),
                value=0.0,
                step=0.5,
                title="Metallicity: Metallicity [Fe/H]",
                width=490,
            )
            metallicity_message = Div(
                text="Closest Metallicity point: {}".format(1000), width=100, height=10
            )
            scale_slider = Slider(
                start=0.1,
                end=2.0,
                value=1.0,
                step=0.005,
                title="Normalization Scalar",
                width=490,
            )
            r_button = Button(label=">", button_type="default", width=30)
            l_button = Button(label="<", button_type="default", width=30)

            def update_upon_scale(attr, old, new):
                """Callback to take action when smoothing slider changes"""
                new_spec = (
                    SonoraSpectrum(
                        spectral_axis=spec_source.data["native_wavelength"]
                        * u.Angstrom,
                        flux=spec_source.data["native_flux"] * u.dimensionless_unscaled,
                    )
                    .rotationally_broaden(smoothing_slider.value)
                    .multiply(new * u.dimensionless_unscaled)
                    .rv_shift(vz_slider.value)
                )
                spec_source.data["flux"] = new_spec.flux.value

            def update_upon_smooth(attr, old, new):
                """Callback to take action when smoothing slider changes"""
                new_spec = (
                    SonoraSpectrum(
                        spectral_axis=spec_source.data["native_wavelength"]
                        * u.Angstrom,
                        flux=spec_source.data["native_flux"] * u.dimensionless_unscaled,
                    )
                    .rotationally_broaden(new)
                    .multiply(scale_slider.value * u.dimensionless_unscaled)
                    .rv_shift(vz_slider.value)
                )
                spec_source.data["flux"] = new_spec.flux.value

            def update_upon_vz(attr, old, new):
                """Callback to take action when vz slider changes"""
                new_spec = SonoraSpectrum(
                    spectral_axis=spec_source.data["native_wavelength"] * u.Angstrom,
                    flux=spec_source.data["native_flux"] * u.dimensionless_unscaled,
                ).rv_shift(new)
                spec_source.data["wavelength"] = new_spec.wavelength.value

            def update_upon_teff_selection(attr, old, new):
                """Callback to take action when teff slider changes"""
                logg = logg_slider.value
                metallicity = metallicity_slider.value
                new_grid_point = self.find_nearest_grid_point(new, logg, metallicity)

                if new_grid_point[0] != old:
                    teff = new_grid_point[0]
                    logg = new_grid_point[1]
                    metallicity = new_grid_point[2]

                    teff_message.text = "Closest T_eff point: {}".format(teff)
                    logg_message.text = "Closest log(g) point: {}".format(logg)
                    metallicity_message.text = "Closest Metallicity point: {}".format(
                        metallicity
                    )
                    index = self.get_index(new_grid_point)

                    native_spec = self[index].normalize(percentile=95)
                    new_spec = (
                        native_spec.rotationally_broaden(smoothing_slider.value)
                        .multiply(scale_slider.value * u.dimensionless_unscaled)
                        .rv_shift(vz_slider.value)
                    )

                    spec_source.data = {
                        "native_wavelength": native_spec.wavelength.value,
                        "native_flux": native_spec.flux.value,
                        "wavelength": new_spec.wavelength.value,
                        "flux": new_spec.flux.value,
                    }
                else:
                    pass

            def update_upon_logg_selection(attr, old, new):
                """Callback to take action when logg slider changes"""
                teff = teff_slider.value
                metallicity = metallicity_slider.value
                new_grid_point = self.find_nearest_grid_point(teff, new, metallicity)

                if new_grid_point[1] != old:
                    teff = new_grid_point[0]
                    logg = new_grid_point[1]
                    metallicity = new_grid_point[2]

                    teff_message.text = "Closest T_eff point: {}".format(teff)
                    logg_message.text = "Closest log(g) point: {}".format(logg)
                    metallicity_message.text = "Closest Metallicity point: {}".format(
                        metallicity
                    )
                    index = self.get_index(new_grid_point)

                    native_spec = self[index].normalize(percentile=95)
                    new_spec = (
                        native_spec.rotationally_broaden(smoothing_slider.value)
                        .multiply(scale_slider.value * u.dimensionless_unscaled)
                        .rv_shift(vz_slider.value)
                    )

                    spec_source.data = {
                        "native_wavelength": native_spec.wavelength.value,
                        "native_flux": native_spec.flux.value,
                        "wavelength": new_spec.wavelength.value,
                        "flux": new_spec.flux.value,
                    }

                else:
                    pass

            def update_upon_metallicity_selection(attr, old, new):
                """Callback to take action when metallicity slider changes"""
                teff = teff_slider.value
                logg = logg_slider.value
                new_grid_point = self.find_nearest_grid_point(teff, logg, new)

                if new_grid_point[2] != old:
                    teff = new_grid_point[0]
                    logg = new_grid_point[1]
                    metallicity = new_grid_point[2]

                    teff_message.text = "Closest T_eff point: {}".format(teff)
                    logg_message.text = "Closest log(g) point: {}".format(logg)
                    metallicity_message.text = "Closest Metallicity point: {}".format(
                        metallicity
                    )
                    index = self.get_index(new_grid_point)

                    native_spec = self[index].normalize(percentile=95)
                    new_spec = (
                        native_spec.rotationally_broaden(smoothing_slider.value)
                        .multiply(scale_slider.value * u.dimensionless_unscaled)
                        .rv_shift(vz_slider.value)
                    )

                    spec_source.data = {
                        "native_wavelength": native_spec.wavelength.value,
                        "native_flux": native_spec.flux.value,
                        "wavelength": new_spec.wavelength.value,
                        "flux": new_spec.flux.value,
                    }
                else:
                    pass

            def go_right_by_one():
                """Step forward in time by a single cadence"""
                current_index = np.abs(self.teff_points - teff_slider.value).argmin()
                new_index = current_index + 1
                if new_index <= (len(self.teff_points) - 1):
                    teff_slider.value = self.teff_points[new_index]

            def go_left_by_one():
                """Step back in time by a single cadence"""
                current_index = np.abs(self.teff_points - teff_slider.value).argmin()
                new_index = current_index - 1
                if new_index >= 0:
                    teff_slider.value = self.teff_points[new_index]

            r_button.on_click(go_right_by_one)
            l_button.on_click(go_left_by_one)
            smoothing_slider.on_change("value", update_upon_smooth)
            vz_slider.on_change("value", update_upon_vz)
            teff_slider.on_change("value", update_upon_teff_selection)
            logg_slider.on_change("value", update_upon_logg_selection)
            metallicity_slider.on_change("value", update_upon_metallicity_selection)
            scale_slider.on_change("value", update_upon_scale)

            sp1, sp2, sp3, sp4, sp5 = (
                Spacer(width=5),
                Spacer(width=10),
                Spacer(width=20),
                Spacer(width=100),
<<<<<<< HEAD
                Spacer(width=25)
=======
                Spacer(width=25),
>>>>>>> e7fb1f32
            )

            widgets_and_figures = layout(
                [fig],
                [l_button, sp1, r_button, sp2, teff_slider, sp5, teff_message],
                [sp4, logg_slider, sp3, logg_message],
                [sp4, metallicity_slider, sp3, metallicity_message],
                [sp4, smoothing_slider],
                [sp4, vz_slider],
                [sp4, scale_slider],
            )
            doc.add_root(widgets_and_figures)

        output_notebook(verbose=False, hide_banner=True)
        show(create_interact_ui, notebook_url=notebook_url)<|MERGE_RESOLUTION|>--- conflicted
+++ resolved
@@ -873,11 +873,7 @@
                 Spacer(width=10),
                 Spacer(width=20),
                 Spacer(width=100),
-<<<<<<< HEAD
-                Spacer(width=25)
-=======
                 Spacer(width=25),
->>>>>>> e7fb1f32
             )
 
             widgets_and_figures = layout(
