r"""
Experimental PHOENIX Spectrum
-----------------

A container for an experimental Phoenix grid-point spectrum of wavelength and flux :math:`F(\lambda)`.

ExpPHOENIXSpectrum
###############
"""

from gollum.phoenix import *

log = getLogger(__name__)

filterwarnings("ignore", category=AstropyDeprecationWarning)
filterwarnings("ignore", category=AstropyWarning)
filterwarnings("ignore", category=RuntimeWarning)


class ExpPHOENIXGrid(PHOENIXGrid):
    """A container for an experimental grid of PHOENIX precomputed synthetic spectra of stars."""

    @property
    def info(self):
        print(
            f"""\t    Type: {type(self).__name__}
            Effective Temperature: {len(self.teff_points)} points
            Surface Gravity: {len(self.logg_points)} points
            Metallicity: {len(self.Z_points)} points
            Grid Size: {len(self)} points
            Wavelength Range: [{self[0].wavelength.value[0]}, {self[0].wavelength.value[-1]}]
            Wavelength Unit: {self[0].wavelength.unit}"""
        )

    def show_dashboard(self, data=None, url="localhost:8888"):  # pragma: no cover
        """Show an interactive dashboard for the experimental PHOENIX grid;
        heavily inspired by the lightkurve .interact() method

        Parameters
        ----------
        data: Spectrum1D-like
            A normalized data spectrum over which to plot the models
        url: str
            Location of the Jupyter notebook page (default: "localhost:8888")
            If you are running on a different location, you
            will need to supply this value for the application to display
            properly. If no protocol is supplied in the URL, e.g. if it is
            of the form "localhost:8888", then "http" will be used.
        """

        def create_interact_ui(doc):
            self.cur_photo = self.cur_spot = self.cur_total = self[0]
            wl_i, flux_i = self[0].wavelength.value, self[0].normalize(95).flux.value
            cds = ColumnDataSource(
                data={"wl": wl_i, "flux": flux_i, "photo": flux_i, "spot": flux_i * 0,}
            )
            wl_lo, wl_hi = wl_i[0], wl_i[-1]
            fig = figure(
                title="PHOENIX Interactive Dashboard",
                width=950,
                height=500,
                tools="pan,wheel_zoom,box_zoom,tap,reset",
                toolbar_location="below",
                border_fill_color="whitesmoke",
            )

            if data:
                new_lo, new_hi = data.wavelength.value[0], data.wavelength.value[-1]
                assert (
                    wl_lo < new_lo < new_hi < wl_hi
                ), "Data must overlap models, expand your wavelength range."
                wl_lo, wl_hi = new_lo, new_hi

                fig.step(
                    x="wl",
                    y="flux",
                    color="black",
                    legend_label=data.meta.get("header").get("OBJECT"),
                    source=ColumnDataSource(
                        data={"wl": data.wavelength.value, "flux": data.flux.value,}
                    ),
                )
            fig.title.align = "center"
            fig.title.text_font_size = "18pt"
            fig.yaxis.axis_label = "Normalized Flux"
            fig.xaxis.axis_label = "Wavelength (\u212B)"
            fig.axis.axis_label_text_font_style = "bold"
            fig.x_range = Range1d(start=wl_lo, end=wl_hi)
            fig.y_range = Range1d(start=0, end=1.5)
<<<<<<< HEAD
=======
            fig.legend.location = "top_right"
            fig.legend.click_policy = "hide"
>>>>>>> 1ffb7e60
            fig.step(
                x="wl",
                y="flux",
                color="crimson",
                source=cds,
                legend_label="Total Flux",
            )
            fig.step(
                x="wl",
                y="photo",
                color="violet",
                source=cds,
                legend_label="Photosphere Flux",
                level="underlay",
            ).visible = False
            fig.step(
                x="wl",
                y="spot",
                color="lavender",
                source=cds,
                legend_label="Starspot Flux",
                level="underlay",
            ).visible = False
<<<<<<< HEAD
            
            fig.legend.location = "top_right"
            fig.legend.click_policy = "hide"
=======
>>>>>>> 1ffb7e60

            smooths = Slider(
                start=0,
                end=200,
                value=0,
                step=1,
                title="Rotational Broadening [km/s]",
                width=460,
                bar_color="blue",
            )
            rvs = Slider(
                start=-200,
                end=200,
                value=0.00,
                title="Radial Velocity [km/s]",
                width=460,
                bar_color="blue",
            )
            teffs = Slider(
                start=self.teff_points[0],
                end=self.teff_points[-1],
                value=self.teff_points[0],
                step=100,
                title="Effective Temperature [K]",
                width=460,
                bar_color="red",
                margin=(0, 20, 0, 0),
            )
            loggs = Slider(
                start=self.logg_points[0],
                end=self.logg_points[-1],
                value=self.logg_points[0],
                step=0.50,
                title="Surface Gravity [cm/s\u00b2]",
                width=460,
                bar_color="red",
                margin=(0, 20, 0, 0),
            )
            Zs = Slider(
                start=self.Z_points[0],
                end=self.Z_points[-1],
                value=self.Z_points[0],
                step=0.50,
                title="Metallicity [dex]",
                width=460,
                bar_color="red",
                margin=(0, 20, 0, 0),
            )
            scales = Slider(
                start=0.1,
                end=2.0,
                value=1.0,
                step=0.005,
                title="Scale Factor",
                width=460,
                bar_color="black",
            )
            spot_temps = Slider(
                start=self.teff_points[0],
                end=self.teff_points[-1],
                value=self.teff_points[0],
                step=100,
                title="Starspot Temperature [K]",
                width=460,
                bar_color="maroon",
                margin=(0, 20, 0, 0),
            )
            fills = Slider(
                start=0,
                end=1,
                value=0,
                step=0.05,
                title="Starspot Filling Factor",
                width=460,
                bar_color="maroon",
            )
            continuum = Toggle(
                label="Fit Continuum (disables scaling)", button_type="success",
            )

            def toggle_continuum(active):
                """Callback that toggles continuum auto-fit"""
                if active:
                    cds.data["flux"] = self.cur_total.tilt_to_data(data).flux.value
                    scales.disabled = True
                    continuum.label = "Undo Continuum (enables scaling)"
                else:
                    cds.data["flux"] = self.cur_total.flux.value * scales.value
                    scales.disabled = False
                    continuum.label = "Fit Continuum (disables scaling)"

            def update_rv(attr, old, new):
                """Callback that RV shifts the spectrum"""
                cds.data["wl"] = self[0].rv_shift(new).wavelength.value

            def update_smoothing(attr, old, new):
                """Callback that rotationally broadens the spectrum"""
                photo = self.cur_photo.rotationally_broaden(new)
                spot = self.cur_spot.rotationally_broaden(new)
                self.cur_total = (
                    photo * (1 - fills.value) + spot * fills.value
                ).normalize(95)

                cds.data["photo"] = photo.normalize(95).flux.value * (1 - fills.value)
                cds.data["spot"] = spot.normalize(95).flux.value * fills.value
                cds.data["flux"] = (
                    self.cur_total.flux.value * scales.value
                    if not continuum.active
                    else self.cur_total.tilt_to_data(data).flux.value
                )

            def update_scale(attr, old, new):
                """Callback that scales the spectra"""
                cds.data["flux"] *= new / old

            def update_spot(attr, old, new):
                """Callback that updates the starspot's temperature"""
                spot_temps.value = self.find_nearest_teff(new)
                self.cur_spot = self[self.get_index((new, loggs.value, Zs.value))]
                spot = self.cur_spot.rotationally_broaden(smooths.value)
                self.cur_total = (
                    self.cur_photo.rotationally_broaden(smooths.value)
                    * (1 - fills.value)
                    + spot * fills.value
                ).normalize(95)

                cds.data["spot"] = spot.normalize(95).flux.value * fills.value
                cds.data["flux"] = (
                    self.cur_total.flux.value * scales.value
                    if not continuum.active
                    else self.cur_total.tilt_to_data(data).flux.value
                )

            def update_fill_factor(attr, old, new):
                """Callback that updates the starspot's fill factor"""
                if old not in (0, 1):
                    cds.data["spot"] *= new / old
                    cds.data["photo"] *= (1 - new) / (1 - old)
                    self.cur_total = self[0]._copy(
                        flux=(cds.data["photo"] + cds.data["spot"]) * DV
                    )
                    cds.data["flux"] = (
                        self.cur_total.flux.value * scales.value
                        if not continuum.active
                        else self.cur_total.tilt_to_data(data).flux.value
                    )
                else:
                    update_smoothing("value", 0, smooths.value)

            def update_photo(attr, old, new):
                """Callback that updates the intrinsic parameters of the star"""
                teffs.value = self.find_nearest_teff(teffs.value)
                Zs.value = self.find_nearest_Z(Zs.value)
                self.cur_photo = self[
                    self.get_index((teffs.value, loggs.value, Zs.value))
                ]
                self.cur_spot = self[
                    self.get_index((spot_temps.value, loggs.value, Zs.value))
                ]
                update_smoothing("value", 0, smooths.value)

            continuum.on_click(toggle_continuum)
            rvs.on_change("value", update_rv)
            smooths.on_change("value", update_smoothing)
            scales.on_change("value", update_scale)
            teffs.on_change("value", update_photo)
            loggs.on_change("value", update_photo)
            Zs.on_change("value", update_photo)
            spot_temps.on_change("value", update_spot)
            fills.on_change("value", update_fill_factor)

            sp = Spacer(width=20)
            doc.add_root(
                layout(
                    [sp, fig],
                    [sp, continuum],
                    [sp, teffs, smooths],
                    [sp, loggs, rvs],
                    [sp, Zs, scales],
                    [sp, spot_temps, fills],
                    background="whitesmoke",
                )
            )

        output_notebook(verbose=False, hide_banner=True)
        return show(create_interact_ui, notebook_url=url)<|MERGE_RESOLUTION|>--- conflicted
+++ resolved
@@ -87,11 +87,7 @@
             fig.axis.axis_label_text_font_style = "bold"
             fig.x_range = Range1d(start=wl_lo, end=wl_hi)
             fig.y_range = Range1d(start=0, end=1.5)
-<<<<<<< HEAD
-=======
-            fig.legend.location = "top_right"
-            fig.legend.click_policy = "hide"
->>>>>>> 1ffb7e60
+
             fig.step(
                 x="wl",
                 y="flux",
@@ -115,12 +111,9 @@
                 legend_label="Starspot Flux",
                 level="underlay",
             ).visible = False
-<<<<<<< HEAD
-            
+
             fig.legend.location = "top_right"
             fig.legend.click_policy = "hide"
-=======
->>>>>>> 1ffb7e60
 
             smooths = Slider(
                 start=0,
