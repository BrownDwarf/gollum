--- conflicted
+++ resolved
@@ -377,13 +377,7 @@
 
         A_matrix, A_full = np.vander(x_peaks, polyorder), np.vander(x_vector, polyorder)
 
-<<<<<<< HEAD
         coeffs = np.linalg.lstsq(A_matrix, y_peaks, rcond=None)[0]
-=======
-        solution = np.linalg.lstsq(A_matrix, y_peaks, rcond=None)
->>>>>>> e9f72a23
-
-        coeffs = solution[0]
         smooth_flux = np.dot(coeffs, A_full.T) * self.flux.unit
         spec_out = self._copy(flux=smooth_flux)
 
