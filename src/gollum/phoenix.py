r"""
PHOENIX Spectrum
-----------------

A container for a single Phoenix grid-point spectrum of wavelength and flux :math:`F(\lambda)`.

PHOENIXSpectrum
###############
"""

import copy
import warnings
import logging
from gollum.precomputed_spectrum import PrecomputedSpectrum
import numpy as np
import astropy
from astropy.io import fits
from astropy import units as u
from specutils import SpectrumCollection
from specutils.spectra.spectrum1d import Spectrum1D
from tqdm import tqdm
import os

from bokeh.io import show, output_notebook, push_notebook
from bokeh.plotting import figure, ColumnDataSource
from bokeh.models import Slider, Span, Range1d, Dropdown
from bokeh.layouts import layout, Spacer
from bokeh.models.widgets import Button, Div

log = logging.getLogger(__name__)

#  See Issue: https://github.com/astropy/specutils/issues/779
warnings.filterwarnings(
    "ignore", category=astropy.utils.exceptions.AstropyDeprecationWarning
)
# See Issue: https://github.com/astropy/specutils/issues/800
warnings.filterwarnings("ignore", category=RuntimeWarning)


class PHOENIXSpectrum(PrecomputedSpectrum):
    r"""
    A container for PHOENIX spectra

    Args:
        Teff (int): The Teff label of the PHOENIX model to read in.  Must be on the PHOENIX grid.
        logg (float): The logg label of the PHOENIX model to read in.  Must be on the PHOENIX grid.
        path (str): The path to your local PHOENIX grid library.  You must have the PHOENIX
            grid downloaded locally.  Default: "~/libraries/raw/PHOENIX/"
        download (bool): **Experimental** Whether or not you want to download the spectra 
            from the internet.  Requires an internet connection to work.
        wl_lo (float): the bluest wavelength of the models to keep (Angstroms)
        wl_hi (float): the reddest wavelength of the models to keep (Angstroms)
    """

    def __init__(
        self,
        *args,
        teff=None,
        logg=None,
<<<<<<< HEAD
        metallicity=0.0,  # solar by default
        path="~/libraries/raw/PHOENIX/",
=======
        metallicity=None,
        path=None,
        download=False,
>>>>>>> 4f332374
        wl_lo=8038,
        wl_hi=12849,
        **kwargs,
    ):

        if (teff is not None) & (logg is not None):

            if metallicity is None:
                metallicity = 0.0  # solar by default

            if path is None:
                path = "~/libraries/raw/PHOENIX/"

            if download == False:
                base_path = os.path.expanduser(path)
                assert os.path.exists(
                    base_path
                ), "You must specify the path to local PHOENIX models"

                wl_filename = base_path + "/WAVE_PHOENIX-ACES-AGSS-COND-2011.fits"
                assert os.path.exists(
                    wl_filename
                ), f"You need to place the PHOENIX models in {base_path}"
            else:
                log.info(
                    "Experimental feature! Attempting to download PHOENIX models from the internet..."
                )
                log.info(
                    "We are using this FTP site: ftp://phoenix.astro.physik.uni-goettingen.de/v2.0/HiResFITS/"
                )
                wl_filename = "ftp://phoenix.astro.physik.uni-goettingen.de/v2.0/HiResFITS/WAVE_PHOENIX-ACES-AGSS-COND-2011.fits"
                base_path = "ftp://phoenix.astro.physik.uni-goettingen.de/v2.0/HiResFITS/PHOENIX-ACES-AGSS-COND-2011/"

            wl_orig = fits.open(wl_filename)[0].data.astype(np.float64)

            mask = (wl_orig > wl_lo) & (wl_orig < wl_hi)
            wl_out = wl_orig[mask]

            # Deal with metallicity
            metallicity_string = f"{metallicity:+0.1f}"

            metallicity_string = "-0.0" if metallicity == 0.0 else metallicity_string

            fn = (
                base_path
                + "/Z{}/lte{:05d}-{:0.2f}{}.PHOENIX-ACES-AGSS-COND-2011-HiRes.fits"
            ).format(metallicity_string, teff, logg, metallicity_string)

            flux_orig = fits.open(fn)[0].data.astype(np.float64)
            # Units: erg/s/cm^2/cm
            flux_native = flux_orig[mask]

            native_flux_units = u.erg / u.s / u.cm ** 2 / u.cm

            meta_dict = {
                "teff": teff,
                "logg": logg,
                "metallicity": metallicity,
                "native_flux_unit": native_flux_units,
            }

            super().__init__(
                spectral_axis=wl_out * u.AA,
                flux=flux_native * native_flux_units,
                meta=meta_dict,
                **kwargs,
            )

        else:
            super().__init__(*args, **kwargs)

    @property
    def teff(self):
        """The input Effective Temperature associated with this model"""
        return self.meta['teff'] if 'teff' in self.meta else None

    @property
    def logg(self):
        """The input surface gravity associated with this model"""
        return self.meta['logg'] if 'logg' in self.meta else None

    @property
    def metallicity(self):
        """The input metallicity associated with this model"""
        return self.meta['metallicity'] if 'metallicity' in self.meta else None


class PHOENIXGrid(SpectrumCollection):
    r"""
    A container for a grid of PHOENIX precomputed synthetic spectra of stars.

    Args:
        Teff_range (tuple): The Teff limits of the grid model to read in.
        logg (tuple): The logg limits of the grid model to read in.
        path (str): The path to your local PHOENIX grid library.
            You must have the PHOENIX grid downloaded locally.
            Default: "~/libraries/raw/PHOENIX/"
        wl_lo (float): the bluest wavelength of the models to keep (Angstroms)
        wl_hi (float): the reddest wavelength of the models to keep (Angstroms)
    """

    def __init__(
        self,
        teff_range=None,
        logg_range=None,
        metallicity_range=None,
        path=None,
        wl_lo=8038,
        wl_hi=12849,
        **kwargs,
    ):

        if set('flux', 'spectral_axis', 'meta').issubset(kwargs):
            # Trigger a passthrough
            super().__init__(**kwargs)
        else:

            teff_points = np.hstack(
                (np.arange(2300, 7000, 100), np.arange(7000, 12_001, 200))
            )
            # Todo: some T_eff ranges go to log(g) = 0.0, consider adding these
            logg_points = np.arange(2.0, 6.01, 0.5)

            metallicity_points = np.array([-4, -3, -2, -1.5, -1, -0.5, 0, 0.5, 1])

            if teff_range is not None:
                subset = (teff_points >= teff_range[0]) & (teff_points <= teff_range[1])
                teff_points = teff_points[subset]

            if logg_range is not None:
                subset = (logg_points >= logg_range[0]) & (logg_points <= logg_range[1])
                logg_points = logg_points[subset]

            if metallicity_range is not None:
                subset = (metallicity_points >= metallicity_range[0]) & (
                    metallicity_points <= metallicity_range[1]
                )
                metallicity_points = metallicity_points[subset]

            wavelengths, fluxes, grid_points = [], [], []

            pbar = tqdm(teff_points)
            for teff in pbar:
                for logg in logg_points:
                    for metallicity in metallicity_points:
                        pbar.set_description(
                            "Processing Teff={} K, logg={:0.2f}, Z={:+0.1f}".format(
                                teff, logg, metallicity
                            )
                        )
                        spec = PHOENIXSpectrum(
                            teff=teff,
                            logg=logg,
                            metallicity=metallicity,
                            path=path,
                            wl_lo=wl_lo,
                            wl_hi=wl_hi,
                        )
                        wavelengths.append(spec.wavelength)
                        fluxes.append(spec.flux)
                        grid_points.append((teff, logg, metallicity))
            flux_out = np.array(fluxes) * fluxes[0].unit
            wave_out = np.array(wavelengths) * wavelengths[0].unit

            # Make a quick-access dictionary
            lookup_dict = {value: i for i, value in enumerate(grid_points)}
            meta = {
                "teff_points": teff_points,
                "logg_points": logg_points,
                "metallicity_points": metallicity_points,
                "grid_labels": ("T_eff", "log(g)", "Z"),
                "n_spectra": n_spectra,
                "grid_points": grid_points,
                "lookup_dict": lookup_dict,
            }

            super().__init__(flux=flux_out, spectral_axis=wave_out, meta=meta)

    def __getitem__(self, key):
        flux = self.flux[key]
        if flux.ndim != 1:
            raise ValueError(
                "Currently only 1D data structures may be "
                "returned from slice operations."
            )
        spectral_axis = self.spectral_axis[key]
        uncertainty = None if self.uncertainty is None else self.uncertainty[key]
        wcs = None if self.wcs is None else self.wcs[key]
        mask = None if self.mask is None else self.mask[key]
        if self.meta is None:
            meta = None
        else:
            try:
                meta = self.meta[key]
            except KeyError:
                meta = self.meta

        return PHOENIXSpectrum(
            flux=flux,
            spectral_axis=spectral_axis,
            uncertainty=uncertainty,
            wcs=wcs,
            mask=mask,
            meta=meta,
        )

    @property
    def grid_points(self):
        """What are the coordinates of the grid?"""
        return self.meta["grid_points"]

    @property
    def teff_points(self):
        """What are the Teff points of the grid?"""
        return self.meta["teff_points"]

    @property
    def metallicity_points(self):
        """What are the metallicity points of the grid?"""
        return self.meta["metallicity_points"]

    @property
    def logg_points(self):
        """What are the logg points of the grid?"""
        return self.meta["logg_points"]

    @property
    def grid_labels(self):
        """What are the grid labels?"""
        return self.meta["grid_labels"]

    @property
    def n_spectra(self):
        """How many distinct spectra are in the grid?"""
        return self.meta["n_spectra"]

    @property
    def lookup_dict(self):
        """Lookup dictioary for spectra from their grid coordinates"""
        return self.meta["lookup_dict"]

    def truncate(self, wavelength_range=None, data=None):
        """Truncate the wavelength range of the grid

        Parameters
        ----------
        wavelength_range: List or Tuple of Quantities
            A pair of values that denote the shortest and longest wavelengths
            for truncating the grid.
        data: Spectrum1D-like
            A spectrum to which this method will match the wavelength limits

        """
        fiducial_spectrum = copy.deepcopy(self[0])
        wavelength_units = fiducial_spectrum.wavelength.unit
        flux_units = fiducial_spectrum.flux.unit

        if (data is not None) and (wavelength_range is None):
            wavelength_range = (
                fiducial_spectrum.wavelength.value.min() * wavelength_units,
                fiducial_spectrum.wavelength.value.max() * wavelength_units,
            )

        shortest_wavelength, longest_wavelength = wavelength_range

        wavelengths, fluxes = [], []
        for spectrum in self:
            mask = (spectrum.wavelength > shortest_wavelength) & (
                spectrum.wavelength < longest_wavelength
            )
            wavelengths.append(spectrum.wavelength.value[mask])
            fluxes.append(spectrum.flux.value[mask])

        fluxes = np.array(fluxes) * flux_units
        wavelengths = np.array(wavelengths) * wavelength_units
        assert fluxes is not None and wavelengths is not None

        return self.__class__(flux=fluxes, spectral_axis=wavelengths, meta=self.meta)

    def get_index(self, grid_point):
        """Get the spectrum index associated with a given grid point"""
        return self.lookup_dict[grid_point]

    def find_nearest_teff(self, value):
        idx = np.abs(self.teff_points - value).argmin()
        return self.teff_points[idx]

    def find_nearest_metallicity(self, value):
        idx = np.abs(self.metallicity_points - value).argmin()
        return self.metallicity_points[idx]

    def show_dashboard(self, data=None, notebook_url="localhost:8888"):
        """Show an interactive dashboard for interacting with the PHOENIX grid
        Heavily inspired by the lightkurve .interact() method.

        Parameters
        ----------
        data: Spectrum1D-like
            A normalized data spectrum over which to plot the models
        notebook_url: str
            Location of the Jupyter notebook page (default: "localhost:8888")
            When showing Bokeh applications, the Bokeh server must be
            explicitly configured to allow connections originating from
            different URLs. This parameter defaults to the standard notebook
            host and port. If you are running on a different location, you
            will need to supply this value for the application to display
            properly. If no protocol is supplied in the URL, e.g. if it is
            of the form "localhost:8888", then "http" will be used.

        """

        def create_interact_ui(doc):

            # Make the spectrum source
            scalar_norm = np.percentile(self[0].flux.value, 95)
            spec_source = ColumnDataSource(
                data=dict(
                    wavelength=self[0].wavelength.value,
                    flux=self[0].flux.value / scalar_norm,
                    native_flux=self[0].flux.value / scalar_norm,
                    native_wavelength=self[0].wavelength.value,
                )
            )

            fig = figure(
                title="PHOENIX Interactive Dashboard",
                plot_height=340,
                plot_width=600,
                tools="pan,wheel_zoom,box_zoom,tap,reset",
                toolbar_location="below",
                border_fill_color="whitesmoke",
            )
            fig.title.offset = -10
            fig.yaxis.axis_label = "Flux "
            fig.xaxis.axis_label = "Wavelength (micron)"
            fig.y_range = Range1d(start=0, end=1.5)

            fig.step(
                "wavelength",
                "flux",
                line_width=1,
                color="gray",
                source=spec_source,
                nonselection_line_color="gray",
                nonselection_line_alpha=1.0,
            )
            wl_lo, wl_hi = (
                self[0].wavelength.value.min(),
                self[0].wavelength.value.max(),
            )

            if data is not None:
                assert isinstance(
                    data, Spectrum1D
                ), "The data spectrum must be Spectrum1D-like"
                new_lo, new_hi = (
                    data.wavelength.value.min(),
                    data.wavelength.value.max(),
                )
                assert (new_lo < wl_hi) & (
                    new_hi > wl_lo
                ), "Data should overlap the models, double check your wavelength limits."
                wl_lo, wl_hi = new_lo, new_hi

                data_source = ColumnDataSource(
                    data=dict(wavelength=data.wavelength.value, flux=data.flux.value,)
                )
                fig.step(
                    "wavelength", "flux", line_width=1, color="blue", source=data_source
                )

            fig.x_range = Range1d(start=wl_lo, end=wl_hi)

            # Slider to decimate the data
            smoothing_slider = Slider(
                start=0.1,
                end=200,
                value=0.1,
                step=0.1,
                title="Rotational Broadening: v sin(i) [km/s]",
                width=490,
            )

            vz_slider = Slider(
                start=-200,
                end=200,
                value=0.00,
                step=0.05,
                title="Radial Velocity: RV [km/s]",
                width=490,
                format="0.000f",
            )

            teff_slider = Slider(
                start=min(self.teff_points),
                end=max(self.teff_points),
                value=self.teff_points[1],
                step=100,
                title="Effective Temperature: T_eff [Kelvin]",
                width=490,
            )
            teff_message = Div(
                text="Closest grid point: {}".format(1000), width=100, height=10
            )
            logg_slider = Slider(
                start=min(self.logg_points),
                end=max(self.logg_points),
                value=5.0,
                step=0.50,
                title="Surface Gravity: log(g) [cm/s^2]",
                width=490,
            )

            metallicity_slider = Slider(
                start=min(self.metallicity_points),
                end=max(self.metallicity_points),
                value=0.0,
                step=0.50,
                title="Metallicity: Z",
                width=490,
            )

            r_button = Button(label=">", button_type="default", width=30)
            l_button = Button(label="<", button_type="default", width=30)

            def update_upon_smooth(attr, old, new):
                """Callback to take action when smoothing slider changes"""
                new_spec = PHOENIXSpectrum(
                    spectral_axis=spec_source.data["native_wavelength"] * u.Angstrom,
                    flux=spec_source.data["native_flux"] * u.dimensionless_unscaled,
                ).rotationally_broaden(new)
                spec_source.data["flux"] = new_spec.flux.value

            def update_upon_vz(attr, old, new):
                """Callback to take action when vz slider changes"""
                new_spec = PHOENIXSpectrum(
                    spectral_axis=spec_source.data["native_wavelength"] * u.Angstrom,
                    flux=spec_source.data["native_flux"] * u.dimensionless_unscaled,
                ).rv_shift(new)
                spec_source.data["wavelength"] = new_spec.wavelength.value

            def update_upon_teff_selection(attr, old, new):
                """Callback to take action when teff slider changes"""
                teff = self.find_nearest_teff(new)
                if teff != old:
                    teff_message.text = "Closest grid point: {}".format(teff)
                    logg = logg_slider.value
                    metallicity = metallicity_slider.value
                    grid_point = (teff, logg, metallicity)
                    index = self.get_index(grid_point)

                    native_spec = self[index].normalize(percentile=95)
                    new_spec = native_spec.rotationally_broaden(
                        smoothing_slider.value
                    ).rv_shift(vz_slider.value)

                    spec_source.data = {
                        "native_wavelength": native_spec.wavelength.value,
                        "native_flux": native_spec.flux.value,
                        "wavelength": new_spec.wavelength.value,
                        "flux": new_spec.flux.value,
                    }

            def update_upon_metallicity_selection(attr, old, new):
                """Callback to take action when teff slider changes"""
                metallicity = self.find_nearest_metallicity(new)
                if metallicity != old:
                    teff = self.find_nearest_teff(teff_slider.value)
                    logg = logg_slider.value
                    grid_point = (teff, logg, metallicity)
                    index = self.get_index(grid_point)

                    native_spec = self[index].normalize(percentile=95)
                    new_spec = native_spec.rotationally_broaden(
                        smoothing_slider.value
                    ).rv_shift(vz_slider.value)

                    spec_source.data = {
                        "native_wavelength": native_spec.wavelength.value,
                        "native_flux": native_spec.flux.value,
                        "wavelength": new_spec.wavelength.value,
                        "flux": new_spec.flux.value,
                    }

            def update_upon_logg_selection(attr, old, new):
                """Callback to take action when logg slider changes"""
                teff = self.find_nearest_teff(teff_slider.value)
                metallicity = self.find_nearest_metallicity(metallicity_slider.value)
                grid_point = (teff, new, metallicity)
                index = self.get_index(grid_point)

                native_spec = self[index].normalize(percentile=95)
                new_spec = native_spec.rotationally_broaden(
                    smoothing_slider.value
                ).rv_shift(vz_slider.value)

                spec_source.data = {
                    "native_wavelength": native_spec.wavelength.value,
                    "native_flux": native_spec.flux.value,
                    "wavelength": new_spec.wavelength.value,
                    "flux": new_spec.flux.value,
                }

            def go_right_by_one():
                """Step forward in time by a single cadence"""
                current_index = np.abs(self.teff_points - teff_slider.value).argmin()
                new_index = current_index + 1
                if new_index <= (len(self.teff_points) - 1):
                    teff_slider.value = self.teff_points[new_index]

            def go_left_by_one():
                """Step back in time by a single cadence"""
                current_index = np.abs(self.teff_points - teff_slider.value).argmin()
                new_index = current_index - 1
                if new_index >= 0:
                    teff_slider.value = self.teff_points[new_index]

            r_button.on_click(go_right_by_one)
            l_button.on_click(go_left_by_one)
            smoothing_slider.on_change("value", update_upon_smooth)
            vz_slider.on_change("value", update_upon_vz)
            teff_slider.on_change("value", update_upon_teff_selection)
            logg_slider.on_change("value", update_upon_logg_selection)
            metallicity_slider.on_change("value", update_upon_metallicity_selection)

            sp1, sp2, sp3, sp4 = (
                Spacer(width=5),
                Spacer(width=10),
                Spacer(width=20),
                Spacer(width=100),
            )

            widgets_and_figures = layout(
                [fig],
                [l_button, sp1, r_button, sp2, teff_slider, sp3, teff_message],
                [sp4, logg_slider],
                [sp4, metallicity_slider],
                [sp4, smoothing_slider],
                [sp4, vz_slider],
            )
            doc.add_root(widgets_and_figures)

        output_notebook(verbose=False, hide_banner=True)
        return show(create_interact_ui, notebook_url=notebook_url)<|MERGE_RESOLUTION|>--- conflicted
+++ resolved
@@ -57,14 +57,9 @@
         *args,
         teff=None,
         logg=None,
-<<<<<<< HEAD
         metallicity=0.0,  # solar by default
         path="~/libraries/raw/PHOENIX/",
-=======
-        metallicity=None,
-        path=None,
         download=False,
->>>>>>> 4f332374
         wl_lo=8038,
         wl_hi=12849,
         **kwargs,
