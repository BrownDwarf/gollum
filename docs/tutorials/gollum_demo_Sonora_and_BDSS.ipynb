--- conflicted
+++ resolved
@@ -217,9 +217,6 @@
    "id": "dc73cf85",
    "metadata": {},
    "source": [
-<<<<<<< HEAD
-    "![dashboard_demo](https://user-images.githubusercontent.com/98151293/167173097-31427d83-f7fc-4146-a520-34e6b97b3b1b.gif)"
-=======
     "![dashboard demo](https://user-images.githubusercontent.com/98151293/167173097-31427d83-f7fc-4146-a520-34e6b97b3b1b.gif)"
    ]
   },
@@ -229,7 +226,6 @@
    "metadata": {},
    "source": [
     "The dashboard looks great!"
->>>>>>> e7fb1f32
    ]
   }
  ],
